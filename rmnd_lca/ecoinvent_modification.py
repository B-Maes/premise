from . import DATA_DIR, INVENTORY_DIR
from .clean_datasets import DatabaseCleaner
from .data_collection import RemindDataCollection
from .electricity import Electricity
from .inventory_imports import CarmaCCSInventory, \
    BiofuelInventory, \
    HydrogenInventory, \
    BiogasInventory, \
    SynfuelInventory, \
    SyngasInventory, \
    HydrogenCoalInventory, \
    HydrogenWoodyInventory, \
    GeothermalInventory, \
    SyngasCoalInventory, \
    SynfuelCoalInventory, \
    LPGInventory, \
    CarculatorInventory
from .cement import Cement
from .steel import Steel
<<<<<<< HEAD
from .cars import Cars

=======
>>>>>>> c7d045f8
from .export import Export
from .utils import eidb_label
import wurst
import wurst.searching as ws

FILEPATH_CARMA_INVENTORIES = (INVENTORY_DIR / "lci-Carma-CCS.xlsx")
FILEPATH_BIOFUEL_INVENTORIES = (INVENTORY_DIR / "lci-biofuels.xlsx")
FILEPATH_BIOGAS_INVENTORIES = (INVENTORY_DIR / "lci-biogas.xlsx")
FILEPATH_HYDROGEN_INVENTORIES = (INVENTORY_DIR / "lci-hydrogen.xlsx")
FILEPATH_HYDROGEN_BIOGAS_INVENTORIES = (INVENTORY_DIR / "lci-hydrogen-smr-biogas.xlsx")
FILEPATH_HYDROGEN_WOODY_INVENTORIES = (INVENTORY_DIR / "lci-hydrogen-wood-gasification.xlsx")
FILEPATH_SYNFUEL_INVENTORIES = (INVENTORY_DIR / "lci-synfuel.xlsx")
FILEPATH_SYNGAS_INVENTORIES = (INVENTORY_DIR / "lci-syngas.xlsx")
FILEPATH_HYDROGEN_COAL_GASIFICATION_INVENTORIES = (INVENTORY_DIR / "lci-hydrogen-coal-gasification.xlsx")
FILEPATH_GEOTHERMAL_HEAT_INVENTORIES = (INVENTORY_DIR / "lci-geothermal.xlsx")
FILEPATH_SYNGAS_FROM_COAL_INVENTORIES = (INVENTORY_DIR / "lci-syngas-from-coal.xlsx")
FILEPATH_SYNFUEL_FROM_COAL_INVENTORIES = (INVENTORY_DIR / "lci-synfuel-from-coal.xlsx")
FILEPATH_LPG_INVENTORIES = (INVENTORY_DIR / "lci-lpg-from-methanol.xlsx")


class NewDatabase:
    """
    Class that represents a new wurst inventory database, modified according to IAM data.

    :ivar scenario: name of the REMIND scenario, e.g., 'BAU', 'SCP26'.
    :vartype scenario: str
    :ivar year: year of the REMIND scenario to consider, between 2005 and 2150.
    :vartype year: int
    :ivar source_db: name of the ecoinvent source database
    :vartype source_db: str
    :ivar source_version: version of the ecoinvent source database. Currently works with ecoinvent 3.5 and 3.6.
    :vartype source_version: float
    :ivar filepath_to_remind_files: Filepath to the directory that contains REMIND output files.
    :vartype filepath_to_remind_file: pathlib.Path

    """

    def __init__(self, scenario, year, source_db,
                 source_version=3.5,
                 source_type='brightway',
                 source_file_path=None,
                 filepath_to_remind_files=None):

        if scenario not in [
            "SSP2-Base",
            "SSP2-NDC",
            "SSP2-NPi",
            "SSP2-PkBudg900",
            "SSP2-PkBudg1100",
            "SSP2-PkBudg1300",
        ]:
            print(('Warning: The scenario chosen is not any of '
                   '"SSP2-Base", "SSP2-NDC", "SSP2-NPi", "SSP2-PkBudg900", '
                   '"SSP2-PkBudg1100", "SSP2-PkBudg1300".'))

        self.scenario = scenario

        self.year = year
        self.source = source_db
        self.version = source_version
        self.source_type = source_type
        self.source_file_path = source_file_path
        self.db = self.clean_database()
        self.import_inventories()
        self.filepath_to_remind_files = (filepath_to_remind_files or DATA_DIR / "remind_output_files")

        self.rdc = RemindDataCollection(self.scenario, self.year, self.filepath_to_remind_files)

    def clean_database(self):
        return DatabaseCleaner(self.source,
                               self.source_type,
                               self.source_file_path
                               ).prepare_datasets()

    def import_inventories(self):

        print("Add Biogas inventories")
        biogas = BiogasInventory(self.db, self.version, FILEPATH_BIOGAS_INVENTORIES)
        biogas.merge_inventory()

        print("Add Electrolysis and SMR Hydrogen inventories")
        hydro = HydrogenInventory(self.db, self.version, FILEPATH_HYDROGEN_INVENTORIES)
        hydro.merge_inventory()

        print("Add Woody biomass gasification Hydrogen inventories")
        hydro = HydrogenWoodyInventory(self.db, self.version, FILEPATH_HYDROGEN_WOODY_INVENTORIES)
        hydro.merge_inventory()

        # Add Carma CCS inventories
        print("Add Carma CCS inventories")
        carma = CarmaCCSInventory(self.db, self.version, FILEPATH_CARMA_INVENTORIES)
        carma.merge_inventory()

        print("Add Biofuel inventories")
        bio = BiofuelInventory(self.db, self.version, FILEPATH_BIOFUEL_INVENTORIES)
        bio.merge_inventory()

        print("Add Synthetic gas inventories")
        syngas = SyngasInventory(self.db, self.version, FILEPATH_SYNGAS_INVENTORIES)
        syngas.merge_inventory()

        print("Add Synthetic fuels inventories")
        synfuel = SynfuelInventory(self.db, self.version, FILEPATH_SYNFUEL_INVENTORIES)
        synfuel.merge_inventory()

        print("Add Hydrogen from coal gasification inventories")
        hydrogen_coal = HydrogenCoalInventory(self.db, self.version, FILEPATH_HYDROGEN_COAL_GASIFICATION_INVENTORIES)
        hydrogen_coal.merge_inventory()

        print("Add Geothermal heat inventories")
        geo_heat = GeothermalInventory(self.db, self.version, FILEPATH_GEOTHERMAL_HEAT_INVENTORIES)
        geo_heat.merge_inventory()

        print("Add Syngas from coal gasification inventories")
        syngas_coal = SyngasCoalInventory(self.db, self.version, FILEPATH_SYNGAS_FROM_COAL_INVENTORIES)
        syngas_coal.merge_inventory()

        print("Add Synfuel from coal gasification inventories")
        synfuel_coal = SynfuelCoalInventory(self.db, self.version, FILEPATH_SYNFUEL_FROM_COAL_INVENTORIES)
        synfuel_coal.merge_inventory()

        print("Add LPG inventories")
        lpg = LPGInventory(self.db, self.version, FILEPATH_LPG_INVENTORIES)
        lpg.merge_inventory()

        print("Add Carculator inventories")
        cars = CarculatorInventory(self.db, self.year)
        cars.merge_inventory()

    def update_electricity_to_remind_data(self):
        electricity = Electricity(self.db, self.rdc, self.scenario, self.year)
        self.db = electricity.update_electricity_markets()
        self.db = electricity.update_electricity_efficiency()

    def update_cement_to_remind_data(self):
        if len([v for v in self.rdc.data.variables.values
                if "cement" in v.lower() and "production" in v.lower()])>0:
            cement = Cement(self.db, self.rdc, self.year, self.version)
            self.db = cement.add_datasets_to_database()
        else:
            print("The REMIND scenario chosen does not contain any data related to the cement sector."
                  "Transformations related to the cement sector will be skipped.")

    def update_steel_to_remind_data(self):
        if len([v for v in self.rdc.data.variables.values
                if "steel" in v.lower() and "production" in v.lower()])>0:
            steel = Steel(self.db, self.rdc, self.year)
            self.db = steel.generate_activities()
        else:
            print("The REMIND scenario chosen does not contain any data related to the steel sector."
                  "Transformations related to the steel sector will be skipped.")

    def update_cars(self):
        try:
            next(ws.get_many(
                self.db,
                ws.equals("name", "market group for electricity, low voltage")))
            crs = Cars(self.db, self.rdc, self.scenario, self.year)
            crs.update_cars()
        except StopIteration as e:
            print(("No updated electricity markets found. Please update "
                   "electricity markets before updating upstream fuel "
                   "inventories for electricity powered vehicles"))

    def update_all(self):
        self.update_electricity_to_remind_data()
        self.update_cement_to_remind_data()
        self.update_steel_to_remind_data()
        self.update_cars()

    def write_db_to_brightway(self):
        print('Write new database to Brightway2.')
        wurst.write_brightway2_database(self.db, eidb_label(self.scenario, self.year))

    def write_db_to_matrices(self):
        print("Write new database to matrix.")
        Export(self.db, self.scenario, self.year).export_db_to_matrices()<|MERGE_RESOLUTION|>--- conflicted
+++ resolved
@@ -17,11 +17,8 @@
     CarculatorInventory
 from .cement import Cement
 from .steel import Steel
-<<<<<<< HEAD
 from .cars import Cars
 
-=======
->>>>>>> c7d045f8
 from .export import Export
 from .utils import eidb_label
 import wurst
