"""
electricity.py contains the class `Electricity`, which inherits from `BaseTransformation`.
This class transforms the electricity markets and power plants of the wurst database,
based on projections from the IAM pathway.
It also creates electricity markets which mix is an weighted-average
over a certain period (e.g., 10, 20 years).
It eventually re-links all the electricity-consuming activities of the wurst database to
the newly created electricity markets.

"""

import csv
import os
import sys
from collections import defaultdict
from datetime import date

import numpy as np
import pandas as pd
import wurst
import xarray as xr

from premise import DATA_DIR
from premise.electricity_tools import (
    apply_transformation_losses,
    calculate_energy_mix,
    create_exchange_from_ref,
    create_new_energy_exchanges,
    reduce_database,
)
from premise.framework.logics import (
    contains,
    contains_any_from_list,
    does_not_contain,
    equals,
)

from .activity_maps import get_gains_to_ecoinvent_emissions
<<<<<<< HEAD
from .transformation import *
from .utils import c, get_efficiency_ratio_solar_PV
=======
from .transformation import BaseTransformation
from .utils import c, create_hash, e, s
>>>>>>> 49b06b88

PRODUCTION_PER_TECH = (
    DATA_DIR / "electricity" / "electricity_production_volumes_per_tech.csv"
)
LOSS_PER_COUNTRY = DATA_DIR / "electricity" / "losses_per_country.csv"


def get_losses_per_country_dict():
    """
    Create a dictionary with ISO country codes as keys and loss ratios as values.
    :return: ISO country code (keys) to loss ratio (values) dictionary
    :rtype: dict
    """

    if not LOSS_PER_COUNTRY.is_file():
        raise FileNotFoundError(
            "The production per country dictionary file could not be found."
        )

    with open(LOSS_PER_COUNTRY, encoding="utf-8") as file:
        csv_list = [[val.strip() for val in r.split(";")] for r in file.readlines()]

    (_, *header), *data = csv_list
    csv_dict = {}
    for row in data:
        key, *values = row
        csv_dict[key] = {key: float(value) for key, value in zip(header, values)}

    return csv_dict


def get_production_per_tech_dict():
    """
    Create a dictionary with tuples (technology, country) as keys and production volumes as values.
    :return: technology to production volume dictionary
    :rtype: dict
    """

    if not PRODUCTION_PER_TECH.is_file():
        raise FileNotFoundError(
            "The production per technology dictionary file could not be found."
        )
    csv_dict = {}
    with open(PRODUCTION_PER_TECH, encoding="utf-8") as file:
        input_dict = csv.reader(file, delimiter=";")
        for row in input_dict:
            csv_dict[(row[0], row[1])] = row[2]

    return csv_dict


class Electricity(BaseTransformation):
    """
    Class that modifies electricity markets in the database based on IAM output data.
    Inherits from `transformation.BaseTransformation`.

    :ivar database: wurst database, which is a list of dictionaries
    :vartype database: list
    :ivar iam_data: IAM data
    :vartype iam_data: xarray.DataArray
    :ivar model: name of the IAM model (e.g., "remind", "image")
    :vartype model: str
    :ivar pathway: name of the IAM pathway (e.g., "SSP2-Base")
    :vartype pathway: str
    :ivar year: year of the pathway (e.g., 2030)
    :vartype year: int

    """

    def __init__(self, database, iam_data, scenarios):
        super().__init__(database, iam_data, scenarios)
        self.losses = get_losses_per_country_dict()
        self.production_per_tech = get_production_per_tech_dict()
        self.gains_substances = get_gains_to_ecoinvent_emissions()

    def get_production_weighted_losses(self, voltage, region):
        """
        Return the transformation, transmission and distribution losses at a given voltage level for a given location.
        A weighted average is made of the locations contained in the IAM region.

        :param voltage: voltage level (high, medium or low)
        :type voltage: str
        :param region: IAM region
        :type region: str
        :return: tuple that contains transformation and distribution losses
        :rtype: tuple
        """

        # TODO: this could be improved: make a dict with all values only once instead of several times

        # Fetch locations contained in IAM region
        locations = self.geo.iam_to_ecoinvent_location(region)

        if voltage == "high":

            cumul_prod, transf_loss = 0, 0
            for loc in locations:
                dict_loss = self.losses.get(
                    loc,
                    {"Transformation loss, high voltage": 0, "Production volume": 0},
                )

                transf_loss += (
                    dict_loss["Transformation loss, high voltage"]
                    * dict_loss["Production volume"]
                )
                cumul_prod += dict_loss["Production volume"]
            transf_loss /= cumul_prod
            return transf_loss

        if voltage == "medium":
            cumul_prod, transf_loss, distr_loss = 0, 0, 0
            for loc in locations:
                dict_loss = self.losses.get(
                    loc,
                    {
                        "Transformation loss, medium voltage": 0,
                        "Transmission loss to medium voltage": 0,
                        "Production volume": 0,
                    },
                )
                transf_loss += (
                    dict_loss["Transformation loss, medium voltage"]
                    * dict_loss["Production volume"]
                )
                distr_loss += (
                    dict_loss["Transmission loss to medium voltage"]
                    * dict_loss["Production volume"]
                )
                cumul_prod += dict_loss["Production volume"]
            transf_loss /= cumul_prod
            distr_loss /= cumul_prod
            return transf_loss, distr_loss

        if voltage == "low":

            cumul_prod, transf_loss, distr_loss = 0, 0, 0

            for loc in locations:
                dict_loss = self.losses.get(
                    loc,
                    {
                        "Transformation loss, low voltage": 0,
                        "Transmission loss to low voltage": 0,
                        "Production volume": 0,
                    },
                )
                transf_loss += (
                    dict_loss["Transformation loss, low voltage"]
                    * dict_loss["Production volume"]
                )
                distr_loss += (
                    dict_loss["Transmission loss to low voltage"]
                    * dict_loss["Production volume"]
                )
                cumul_prod += dict_loss["Production volume"]
            transf_loss /= cumul_prod
            distr_loss /= cumul_prod
            return transf_loss, distr_loss

    def create_new_markets_low_voltage(self):
        """
        Create low voltage market groups for electricity, by receiving medium voltage market groups as input
        and adding transformation and distribution losses. Transformation and distribution losses are taken from ei37.
        Contribution from solar power is added here as well, as most is delivered at low voltage,
        although CSP delivers at high voltage.
        Does not return anything. Modifies the database in place.
        """

        # we keep a log of created markets
        log_created_markets = []

        # Loop through IAM regions
        for region in self.regions:

            # `period` is a period of time considered to create time-weighted average mix
            # when `period` == 0, this is a market mix for the year `self.year`
            # when `period` == 10, this is a market mix for the period `self.year` + 10
            # this is useful for systems that consume electricity
            # over a long period of time (e.g., buildings, BEVs, etc.)
            for period in range(0, 60, 10):

                new_exchanges = []

                new_market = create_exchange_from_ref(
                    index=self.database.columns,
                    prod_equals_con=True,
                    overrides={
                        e.prod_name: "market group for electricity, low voltage",
                        e.prod_prod: "electricity, low voltage",
                        e.prod_loc: region,
                        e.type: "production",
                        (s.ecoinvent, c.cons_prod_vol): 0,
                        e.unit: "kilowatt hour",
                    },
                )

                new_exchanges.append(new_market)

                if period > 0:
                    new_market[(s.ecoinvent, c.comment)] += f", {period}-year period"

                exc = create_exchange_from_ref(
                    index=self.database.columns,
                    prod_equals_con=True,
                    overrides={
                        e.con_name: "market group for electricity, low voltage",
                        e.con_prod: "electricity, low voltage",
                        e.con_loc: region,
                        e.prod_name: "market for sulfur hexafluoride, liquid",
                        e.prod_prod: "sulfur hexafluoride, liquid",
                        e.prod_loc: "RoW",
                        e.type: "technosphere",
                        (s.ecoinvent, c.cons_prod_vol): 0,
                        e.unit: "kilogram",
                    },
                )
                new_exchanges.append(exc)

                exc = create_exchange_from_ref(
                    index=self.database.columns,
                    prod_equals_con=True,
                    overrides={
                        e.con_name: "market group for electricity, low voltage",
                        e.con_prod: "electricity, low voltage",
                        e.con_loc: region,
                        e.prod_name: "Sulfur hexafluoride",
                        e.prod_prod: "sulfur hexafluoride, liquid",
                        e.prod_loc: "RoW",
                        e.type: "biosphere3",
                        (s.ecoinvent, c.cons_prod_vol): 0,
                        e.unit: "kilogram",
                    },
                )
                new_exchanges.append(exc)
                # FIXME: currently we can not cover all biosphere info. We need to extend the dataframe or find a different interface.
                # original data:
                # {
                #     "uncertainty type": 0,
                #     "loc": 2.99e-9,
                #     "amount": 2.99e-9,
                #     "type": "biosphere",
                #     "input": (
                #         "biosphere3",
                #         "35d1dff5-b535-4628-9826-4a8fce08a1f2",
                #     ),
                #     "name": "Sulfur hexafluoride",
                #     "unit": "kilogram",
                #     "categories": ("air", "non-urban air or from high stacks"),
                # },

                exc = create_exchange_from_ref(
                    index=self.database.columns,
                    prod_equals_con=True,
                    overrides={
                        e.con_name: "market group for electricity, low voltage",
                        e.con_prod: "electricity, low voltage",
                        e.con_loc: region,
                        e.prod_name: "distribution network construction, electricity, low voltage",
                        e.prod_prod: "distribution network, electricity, low voltage",
                        e.prod_loc: "RoW",
                        (s.ecoinvent, c.amount): 8.74e-8,
                        e.type: "technosphere",
                        (s.ecoinvent, c.cons_prod_vol): 0,
                        e.unit: "kilometer",
                    },
                )
                new_exchanges.append(exc)

                electricity_mix, solar_share = calculate_energy_mix(
                    iam_data=self.iam_data,
                    region=region,
                    scenarios=self.scenario_labels,
                    period=period,
                    years=[int(i.split("::")[-1]) for i in self.scenario_labels],
                )

                reduced = reduce_database(
                    region, electricity_mix, self.database, self.iam_to_eco_loc
                )

                new_exchanges.append(
                    create_new_energy_exchanges(
                        electricity_mix,
                        reduced,
                        solar_share,
                        cons_name="market group for electricity, low voltage",
                        cons_prod="electricity, low voltage",
                        cons_loc=region,
                    )
                )

                # TODO: double check, this looks as if the share is differently calculated then in the high voltage case.
                # TODO: the current implementation does it as in the high voltage case.
                # # Fourth, add the contribution of solar power
                # solar_amount = 0

                # for technology in (t for t in mix if "solar" in t.lower()):
                #     # If the solar power technology contributes to the mix
                #     if mix[technology] > 0:
                #         # Fetch ecoinvent regions contained in the IAM region
                #         ecoinvent_regions = self.geo.iam_to_ecoinvent_location(region)

                #         # Contribution in supply
                #         amount = mix[technology]
                #         solar_amount += amount

                #         # Get the possible names of ecoinvent datasets
                #         ecoinvent_technologies = self.powerplant_map[technology]

                #         # Fetch electricity-producing technologies contained in the IAM region
                #         # if they cannot be found for the ecoinvent locations concerned
                #         # we widen the scope to EU-based datasets, and RoW
                #         possible_locations = [ecoinvent_regions, ["RER"], ["RoW"]]
                #         suppliers, counter = [], 0

                #         while len(suppliers) == 0:
                #             suppliers = list(
                #                 get_suppliers_of_a_region(
                #                     database=self.database,
                #                     locations=possible_locations[counter],
                #                     names=ecoinvent_technologies,
                #                     reference_product="electricity",
                #                     unit="kilowatt hour",
                #                 )
                #             )
                #             counter += 1

                #         suppliers = get_shares_from_production_volume(suppliers)

                #         for supplier, share in suppliers.items():
                #             new_exchanges.append(
                #                 {
                #                     "uncertainty type": 0,
                #                     "loc": (amount * share),
                #                     "amount": (amount * share),
                #                     "type": "technosphere",
                #                     "production volume": 0,
                #                     "product": supplier[2],
                #                     "name": supplier[0],
                #                     "unit": supplier[-1],
                #                     "location": supplier[1],
                #                 }
                #             )

                #             if period == 0:
                #                 log_created_markets.append(
                #                     [
                #                         f"low voltage, {self.pathway}, {self.year}",
                #                         "n/a",
                #                         region,
                #                         0,
                #                         0,
                #                         supplier[0],
                #                         supplier[1],
                #                         share,
                #                         (share * amount),
                #                     ]
                #                 )
                #             else:
                #                 log_created_markets.append(
                #                     [
                #                         f"low voltage, {self.pathway}, {self.year}, {period}-year period",
                #                         "n/a",
                #                         region,
                #                         0,
                #                         0,
                #                         supplier[0],
                #                         supplier[1],
                #                         share,
                #                         (share * amount),
                #                     ]
                #                 )

                # Fifth, add:
                # * an input from the medium voltage market minus solar contribution, including distribution loss
                # * an self-consuming input for transformation loss

                transf_loss, distr_loss = self.get_production_weighted_losses(
                    "low", region
                )

                if period == 0:
                    name_suffix = f", {period}-year period"
                else:
                    name_suffix = ""

                exc = create_exchange_from_ref(
                    index=self.database.columns,
                    overrides={
                        e.con_name: "market group for electricity, low voltage",
                        e.con_prod: "electricity, low voltage",
                        e.con_loc: region,
                        e.prod_name: "market group for electricity, medium voltage"
                        + name_suffix,
                        e.prod_prod: "electricity, medium voltage",
                        e.prod_loc: region,
                        e.type: "technosphere",
                        (s.ecoinvent, c.cons_prod_vol): 0,
                        e.unit: "kilowatt hour",
                    },
                )
                cols = [
                    i
                    for i in extensions.columns
                    if "::" in str(i[0]) and i[1] == c.amount
                ]
                exc[cols] = (1 - solar_amount) * (1 + distr_loss)
                new_exchanges.append(exc)

                exc = create_exchange_from_ref(
                    index=self.database.columns,
                    overrides={
                        e.con_name: "market group for electricity, low voltage",
                        e.con_prod: "electricity, low voltage",
                        e.con_loc: region,
                        e.prod_name: "market group for electricity, low voltage"
                        + name_suffix,
                        e.prod_prod: "electricity, low voltage",
                        e.prod_loc: region,
                        e.type: "technosphere",
                        (s.ecoinvent, c.cons_prod_vol): 0,
                        (s.ecoinvent, c.amount): transf_loss,
                        e.unit: "kilowatt hour",
                    },
                )
                cols = [
                    i
                    for i in extensions.columns
                    if "::" in str(i[0]) and i[1] == c.amount
                ]
                exc[cols] = (1 - solar_amount) * (1 + distr_loss)
                new_exchanges.append(exc)

        extensions = pd.concat([new_exchanges, pd.DataFrame(new_exchanges).T])

        additional_exchanges.append(extensions)

        # update `self.list_datasets`
        # self.list_datasets.extend(
        #     [
        #         (
        #             "market group for electricity, low voltage",
        #             "electricity, low voltage",
        #             dataset[2],
        #         )
        #         for dataset in log_created_markets
        #     ]
        # )

        # with open(
        #     DATA_DIR / f"logs/log created electricity markets {self.pathway} {self.year}-{date.today()}.csv",
        #     "a",
        #     encoding="utf-8",
        # ) as csv_file:
        #     writer = csv.writer(csv_file, delimiter=";", lineterminator="\n")
        #     for line in log_created_markets:
        #         writer.writerow(line)

    def create_new_markets_medium_voltage(self):
        """
        Create medium voltage market groups for electricity, by receiving high voltage market groups as inputs
        and adding transformation and distribution losses.
        Contribution from solar power is added in low voltage market groups.
        Does not return anything. Modifies the database in place.
        """

        log_created_markets = []

        for region in self.regions:

            # `period` is a period of time considered to create time-weighted average mix
            # when `period` == 0, this is a market mix for the year `self.year`
            # when `period` == 10, this is a market mix for the period `self.year` + 10
            # this is useful for systems that consume electricity
            # over a long period of time (e.g., buildings, BEVs, etc.)
            for period in range(0, 60, 10):

                # Create an empty dataset

                if period == 0:
                    # this dataset is for year = `self.year`
                    new_dataset = {
                        "location": region,
                        "name": "market group for electricity, medium voltage",
                        "reference product": "electricity, medium voltage",
                        "unit": "kilowatt hour",
                        "database": self.database[1]["database"],
                        "code": str(uuid.uuid4().hex),
                        "comment": f"Dataset created by `premise` from the IAM model {self.model.upper()}"
                        f" using the pathway {self.pathway} for the year {self.year}.",
                    }

                    # First, add the reference product exchange
                    new_exchanges = [
                        {
                            "uncertainty type": 0,
                            "loc": 1,
                            "amount": 1,
                            "type": "production",
                            "production volume": 0,
                            "product": "electricity, medium voltage",
                            "name": "market group for electricity, medium voltage",
                            "unit": "kilowatt hour",
                            "location": region,
                        }
                    ]

                else:
                    # this dataset is for a period of time
                    new_dataset = {
                        "location": region,
                        "name": f"market group for electricity, medium voltage, {period}-year period",
                        "reference product": "electricity, medium voltage",
                        "unit": "kilowatt hour",
                        "database": self.database[1]["database"],
                        "code": str(uuid.uuid4().hex),
                        "comment": f"Dataset created by `premise` from the IAM model {self.model.upper()}"
                        f" using the pathway {self.pathway}. Average electricity mix over a {period}"
                        f"-year period {self.year}-{self.year + period}.",
                    }

                    # First, add the reference product exchange
                    new_exchanges = [
                        {
                            "uncertainty type": 0,
                            "loc": 1,
                            "amount": 1,
                            "type": "production",
                            "production volume": 0,
                            "product": "electricity, medium voltage",
                            "name": f"market group for electricity, medium voltage, {period}-year period",
                            "unit": "kilowatt hour",
                            "location": region,
                        }
                    ]

                # Second, add:
                # * an input from the high voltage market, including transmission loss
                # * an self-consuming input for transformation loss

                transf_loss, distr_loss = self.get_production_weighted_losses(
                    "medium", region
                )

                if period == 0:
                    new_exchanges.append(
                        {
                            "uncertainty type": 0,
                            "loc": 0,
                            "amount": 1 + distr_loss,
                            "type": "technosphere",
                            "production volume": 0,
                            "product": "electricity, high voltage",
                            "name": "market group for electricity, high voltage",
                            "unit": "kilowatt hour",
                            "location": region,
                        }
                    )

                    new_exchanges.append(
                        {
                            "uncertainty type": 0,
                            "loc": 0,
                            "amount": transf_loss,
                            "type": "technosphere",
                            "production volume": 0,
                            "product": "electricity, medium voltage",
                            "name": "market group for electricity, medium voltage",
                            "unit": "kilowatt hour",
                            "location": region,
                        }
                    )

                else:

                    new_exchanges.append(
                        {
                            "uncertainty type": 0,
                            "loc": 0,
                            "amount": 1 + distr_loss,
                            "type": "technosphere",
                            "production volume": 0,
                            "product": "electricity, high voltage",
                            "name": f"market group for electricity, high voltage, {period}-year period",
                            "unit": "kilowatt hour",
                            "location": region,
                        }
                    )

                    new_exchanges.append(
                        {
                            "uncertainty type": 0,
                            "loc": 0,
                            "amount": transf_loss,
                            "type": "technosphere",
                            "production volume": 0,
                            "product": "electricity, medium voltage",
                            "name": f"market group for electricity, medium voltage, {period}-year period",
                            "unit": "kilowatt hour",
                            "location": region,
                        }
                    )

                # Third, add an input to of sulfur hexafluoride emission to compensate the transformer's leakage
                # And an emission of a corresponding amount
                new_exchanges.append(
                    {
                        "uncertainty type": 0,
                        "loc": 5.4e-8,
                        "amount": 5.4e-8,
                        "type": "technosphere",
                        "production volume": 0,
                        "product": "sulfur hexafluoride, liquid",
                        "name": "market for sulfur hexafluoride, liquid",
                        "unit": "kilogram",
                        "location": "RoW",
                    }
                )
                new_exchanges.append(
                    {
                        "uncertainty type": 0,
                        "loc": 5.4e-8,
                        "amount": 5.4e-8,
                        "type": "biosphere",
                        "input": ("biosphere3", "35d1dff5-b535-4628-9826-4a8fce08a1f2"),
                        "name": "Sulfur hexafluoride",
                        "unit": "kilogram",
                        "categories": ("air", "non-urban air or from high stacks"),
                    }
                )

                # Fourth, transmission line
                new_exchanges.append(
                    {
                        "uncertainty type": 0,
                        "loc": 1.8628e-8,
                        "amount": 1.8628e-8,
                        "type": "technosphere",
                        "production volume": 0,
                        "product": "transmission network, electricity, medium voltage",
                        "name": "transmission network construction, electricity, medium voltage",
                        "unit": "kilometer",
                        "location": "RoW",
                    }
                )

                new_dataset["exchanges"] = new_exchanges

                if period == 0:

                    log_created_markets.append(
                        [
                            f"medium voltage, {self.pathway}, {self.year}",
                            "n/a",
                            region,
                            transf_loss,
                            distr_loss,
                            "medium voltage, {self.pathway}, {self.year}",
                            region,
                            1,
                            1 + distr_loss,
                        ]
                    )

                else:

                    log_created_markets.append(
                        [
                            f"medium voltage, {self.pathway}, {self.year}, {period}-year period",
                            "n/a",
                            region,
                            transf_loss,
                            distr_loss,
                            f"medium voltage, {self.pathway}, {self.year}",
                            region,
                            1,
                            1 + distr_loss,
                        ]
                    )

                self.database.append(new_dataset)

        # update `self.list_datasets`
        self.list_datasets.extend(
            [
                (
                    "market group for electricity, medium voltage",
                    "electricity, medium voltage",
                    dataset[2],
                )
                for dataset in log_created_markets
            ]
        )

        with open(
            DATA_DIR
            / f"logs/log created electricity markets {self.pathway} {self.year}-{date.today()}.csv",
            "a",
            encoding="utf-8",
        ) as csv_file:
            writer = csv.writer(csv_file, delimiter=";", lineterminator="\n")
            for line in log_created_markets:
                writer.writerow(line)

    def create_new_markets_high_voltage(self):
        """
        Create high voltage market groups for electricity, based on electricity mixes given by the IAM pathway.
        Contribution from solar power is added in low voltage market groups.
        Does not return anything. Modifies the database in place.
        """

        # log_created_markets = []

        regions_set = []
        for _regs in self.regions.values():
            regions_set.extend(_regs)
        regions_set = set(regions_set)  # set of all regions from all IAM models

        additional_exchanges = []

        for region in regions_set:
            for period in range(0, 60, 10):

                new_market = create_exchange_from_ref(
                    index=self.database.columns,
                    overrides={
                        e.prod_name: "market group for electricity, high voltage",
                        e.prod_prod: "electricity, high voltage",
                        e.prod_loc: region,
                        (
                            s.ecoinvent,
                            c.comment,
                        ): "PREMISE created high energy voltage market",
                    },
                    prod_equals_con=True,
                )

                trans_loss_exc = apply_transformation_losses(
                    new_market, self.get_production_weighted_losses("high", region)
                )

                electricity_mix, solar_share = calculate_energy_mix(
                    iam_data=self.iam_data,
                    region=region,
                    scenarios=self.scenario_labels,
                    period=period,
                    years=[int(i.split("::")[-1]) for i in self.scenario_labels],
                )

                reduced = reduce_database(
                    region, electricity_mix, self.database, self.iam_to_eco_loc
                )

                new_exchanges = create_new_energy_exchanges(
                    electricity_mix,
                    reduced,
                    solar_share,
                    cons_name="market group for electricity, high voltage",
                    cons_prod="electricity, high voltage",
                    cons_loc=region,
                )

                extensions = pd.concat(
                    [new_exchanges, pd.DataFrame([new_market, trans_loss_exc]).T]
                )

                additional_exchanges.append(extensions)

        self.database = pd.concat(
            [self.database, *additional_exchanges], ignore_index=True
        )

        # Writing log of created markets
        # with open(
        #     DATA_DIR / f"logs/log created electricity markets {self.pathway} {self.year}-{date.today()}.csv",
        #     "w",
        #     encoding="utf-8",
        # ) as csv_file:
        #     writer = csv.writer(csv_file, delimiter=";", lineterminator="\n")
        #     writer.writerow(
        #         [
        #             "dataset name",
        #             "energy type",
        #             "IAM location",
        #             "Transformation loss",
        #             "Distr./Transmission loss",
        #             "Supplier name",
        #             "Supplier location",
        #             "Contribution within energy type",
        #             "Final contribution",
        #         ]
        #     )
        #     for line in log_created_markets:
        #         writer.writerow(line)

    def update_electricity_efficiency(self):
        """
        This method modifies each ecoinvent coal, gas,
        oil and biomass dataset using data from the IAM pathway.
        Return a wurst database with modified datasets.

        :return: a wurst database, with rescaled electricity-producing datasets.
        :rtype: list
        """

        print("Adjusting efficiency of power plants...")

<<<<<<< HEAD
=======
        if not os.path.exists(DATA_DIR / "logs"):
            os.makedirs(DATA_DIR / "logs")

        for scenario in self.scenario_labels:
            model, pathway, year = scenario.split("::")

            with open(
                DATA_DIR
                / f"logs/log power plant efficiencies change {model} {pathway} {year}-{date.today()}.csv",
                "w",
                encoding="utf-8",
            ) as csv_file:
                writer = csv.writer(csv_file, delimiter=";", lineterminator="\n")
                writer.writerow(
                    [
                        "dataset name",
                        "location",
                        "original efficiency",
                        "new efficiency",
                    ]
                )

            print(
                f"Log of changes in power plants efficiencies saved in {DATA_DIR}/logs"
            )

>>>>>>> 49b06b88
        all_techs = [
            tech
            for tech in self.iam_data.efficiency.variables.values
            if tech in self.iam_data.electricity_markets.variables.values
        ]

        for technology in all_techs:

            _filter = self.database[(s.tag, technology)]
            subset = self.database.loc[_filter]

            self.database = self.database[~_filter]

            locs = self.iam_to_eco_loc.keys()
            iam_years = [
                int(scenario.split("::")[-1]) for scenario in self.scenario_labels
            ]

            for iam_loc in locs:

                scenarios = [
                    scen
                    for scen in self.scenario_labels
                    if iam_loc in self.regions[scen]
                ]
                ei_locs = self.iam_to_eco_loc[iam_loc]

                __filters = contains_any_from_list(
                    (s.exchange, c.cons_loc), ei_locs
                ) | equals((s.exchange, c.cons_loc), iam_loc)

                scaling_factors = 1 / self.find_iam_efficiency_change(
                    variable=technology,
                    location=iam_loc,
                    year=iam_years,
                    scenario=scenarios,
                )

                scaling_factors = np.nan_to_num(scaling_factors, nan=1)

                if (scaling_factors == 1).all():
                    continue

                # we log changes in efficiency
                __filters_prod = __filters & equals((s.exchange, c.type), "production")

                new_eff_list = []
                new_comment_list = []

                for _, row in subset.loc[__filters_prod(subset)].iterrows():

                    ei_eff = row[(s.ecoinvent, c.efficiency)]

                    if np.isnan(ei_eff):
                        continue

                    new_eff = ei_eff * 1 / scaling_factors

                    # generate text for `comment` field
                    new_text = self.update_new_efficiency_in_comment(
                        scenarios, iam_loc, ei_eff, new_eff
                    )

                    new_eff_list.append(new_eff)
                    new_comment_list.append(new_text)

                if len(new_eff_list) > 0:
                    subset.loc[
                        __filters_prod(subset),
                        [(scenario, c.efficiency) for scenario in scenarios],
                    ] = new_eff_list
                    subset.loc[
                        __filters_prod(subset),
                        [(scenario, c.comment) for scenario in scenarios],
                    ] = new_comment_list

                # Rescale all the technosphere exchanges
                # according to the change in efficiency
                # between `year` and 2020
                # from the IAM efficiency values

                # filter out the production exchanges
                # we update technosphere exchanges
                # as well as emissions except those
                # covered by GAINS

                __filters_tech = (
                    __filters
                    & does_not_contain((s.exchange, c.type), "production")
                    & ~contains_any_from_list(
                        (s.exchange, c.prod_name),
                        list(self.gains_substances.keys()),
                    )
                )

                subset.loc[
                    __filters_tech(subset),
                    [(scenario, c.amount) for scenario in scenarios],
                ] = (
                    subset.loc[__filters_tech(subset), (s.ecoinvent, c.amount)].values[
                        ..., None
                    ]
                    * scaling_factors
                )

                if technology in self.iam_data.emissions.sector:
                    for ei_sub, gains_sub in self.gains_substances.items():

                        scaling_factor_gains = 1 / self.find_gains_emissions_change(
                            pollutant=gains_sub,
                            location=iam_loc,
                            sector=technology,
                            scenarios=scenarios,
                        )

                        __filters_bio = __filters & equals(
                            (s.exchange, c.prod_name), ei_sub
                        )

                        # update location in the (scenario, c.cons_loc) column
                        subset.loc[
                            __filters_bio(subset),
                            [(scenario, c.amount) for scenario in scenarios],
                        ] = (
                            subset.loc[
                                __filters_bio(subset), (s.ecoinvent, c.amount)
                            ].values[..., None]
                            * scaling_factor_gains
                        )

            self.database = pd.concat([self.database, subset])

    def create_region_specific_power_plants(self):
        """
        Some power plant inventories are not native to ecoinvent
        but imported. However, they are defined for a specific location
        (mostly European), but are used in many electricity markets
        (non-European). Hence, we create region-specific versions of these datasets,
        to align inputs providers with the geographical scope of the region.
        """
        print("Creating region-specific datasets...")

        techs = [
            "Biomass CHP",
            "Biomass IGCC CCS",
            "Biomass IGCC",
            "Coal PC",
            "Coal IGCC",
            "Coal PC CCS",
            "Coal CHP",
            "Gas OC",
            "Gas CC",
            "Gas CHP",
            "Gas CC CCS",
        ]

        for tech in techs:

            if tech in self.iam_data.production_volumes.variables:

                __filter_prod = (
                    contains_any_from_list(
                        (s.exchange, c.cons_name), self.powerplant_map[tech]
                    )
                    & equals((s.exchange, c.type), "production")
                )(self.database)
                subset = self.database.loc[_filter]
                __filter_prod = equals((s.exchange, c.type), "production")

                for group, ds in subset[__filter_prod(subset)].groupby(
                    [(s.exchange, c.cons_name), (s.exchange, c.cons_prod)]
                ):

                    existing_locs = self.producer_locs[
                        (group[0], group[1], "kilowatt hour")
                    ].keys()

                    locs_to_copy = [
                        k
                        for k, v in self.iam_to_eco_loc.items()
                        if not any(i in v for i in existing_locs)
                    ]

                    self.fetch_proxies(
                        name=group[0],
                        ref_prod=group[1],
                        production_variable=tech,
                        regions_to_copy_to=locs_to_copy,
                        relink=True,
                    )

    def update_efficiency_of_solar_pv(self) -> None:
        """
        Update the efficiency of solar PV modules.
        We look at how many square meters are needed per kilowatt of installed capacity
        to obtain the current efficiency.
        Then we update the surface needed according to the projected efficiency.
        :return:
        """

        print("Updating efficiency of solar PV...")

        iam_years = [int(scenario.split("::")[-1]) for scenario in self.scenario_labels]

        # efficiency of modules in the future
        module_eff = get_efficiency_ratio_solar_PV()

        possible_techs = [
            "micro-Si",
            "single-Si",
            "multi-Si",
            "CIGS",
            "CIS",
            "CdTe",
        ]

        _filter = (
            contains((s.exchange, c.cons_name), "photovoltaic")
            & (
                contains((s.exchange, c.cons_name), "installation")
                | contains((s.exchange, c.cons_name), "construction")
            )
            & ~contains_any_from_list(
                (s.exchange, c.cons_name), ["market", "factory", "module"]
            )
            & contains((s.exchange, c.prod_name), "photovoltaic")
            & contains((s.exchange, c.type), "technosphere")
            & equals((s.exchange, c.unit), "square meter")
        )(self.database)

        _num_filter = (
            _filter
            & self.database[(s.exchange, c.cons_name)].str.contains(r"\d*\.\d+|\d+")
            & self.database[(s.exchange, c.cons_name)].str.contains(
                "|".join(possible_techs)
            )
        )

        power = (
            self.database.loc[_num_filter, (s.exchange, c.cons_name)]
            .str.findall(r"\d*\.\d+|\d+")
            .apply(lambda a: a[0])
            .astype(float)
            .values
        )

        mwp = (
            self.database.loc[_num_filter, (s.exchange, c.cons_name)]
            .str.contains("mwp", case=False, regex=False)
            .values
        )
        mwp = mwp * 1

        mwp[mwp == 1] = 1000
        mwp[mwp == 0] = 1

        power *= mwp

        # surface is also max_power in kW,
        # since we assume a constant 1,000W/m^2
        surface = self.database.loc[_num_filter, (s.ecoinvent, c.amount)].values
        current_eff = power / surface

        def like_function(x):
            for i in possible_techs:
                if i.lower() in x.lower():
                    return i
            return None

        techs = (
            self.database.loc[_num_filter, (s.exchange, c.cons_name)]
            .apply(like_function)
            .values
        )

        new_eff = np.clip(
            module_eff.sel(technology=techs).interp(year=iam_years).values, 0.1, 0.27
        )

        scaling = np.clip(current_eff[:, None] / new_eff, 0, 1)

        self.database.loc[
            _num_filter, [(scenario, c.amount) for scenario in self.scenario_labels]
        ] = (
            self.database.loc[_num_filter, (s.ecoinvent, c.amount)].values[:, None]
            * scaling
        )

        keys = self.database.loc[
            _num_filter, (s.exchange, c.cons_key)
        ].values

        _filter_prod = (
            contains_any_from_list((s.exchange, c.cons_key), keys)
            & equals((s.exchange, c.type), "production")
        )(self.database)

        d_keys = dict(zip(keys, current_eff))
        d_new_keys = dict(zip(keys, new_eff))

        self.database.loc[
            _filter_prod, (s.ecoinvent, c.efficiency)
        ] = d_keys.values()

        l_keys = list(d_new_keys.values())
        self.database.loc[
            _filter_prod, [(scenario, c.efficiency) for scenario in self.scenario_labels]
        ] = l_keys


    def update_electricity_markets(self):
        """
        Delete electricity markets. Create high, medium and low voltage market groups for electricity.
        Link electricity-consuming datasets to newly created market groups for electricity.
        Return a wurst database with modified datasets.

        :return: a wurst database with new market groups for electricity
        :rtype: list
        """

        # We then need to create high voltage IAM electricity markets
        print("Create high voltage markets.")
        self.create_new_markets_high_voltage()
        # print("Create medium voltage markets.") # FIXME out commented for debugging
        self.create_new_markets_medium_voltage()
        # print("Create low voltage markets.") # FIXME out commented for debugging
        self.create_new_markets_low_voltage()

        # Finally, we need to relink all electricity-consuming activities to the new electricity markets
        print("Link activities to new electricity markets.")

        self.relink_datasets(
            excludes_datasets=["cobalt industry", "market group for electricity"],
            alternative_names=[
                "market group for electricity, high voltage",
                "market group for electricity, medium voltage",
                "market group for electricity, low voltage",
            ],
        )

        print(f"Log of deleted electricity markets saved in {DATA_DIR}/logs")
        print(f"Log of created electricity markets saved in {DATA_DIR}/logs")

        print("Done!")

        return self.database<|MERGE_RESOLUTION|>--- conflicted
+++ resolved
@@ -36,13 +36,10 @@
 )
 
 from .activity_maps import get_gains_to_ecoinvent_emissions
-<<<<<<< HEAD
 from .transformation import *
 from .utils import c, get_efficiency_ratio_solar_PV
-=======
 from .transformation import BaseTransformation
 from .utils import c, create_hash, e, s
->>>>>>> 49b06b88
 
 PRODUCTION_PER_TECH = (
     DATA_DIR / "electricity" / "electricity_production_volumes_per_tech.csv"
@@ -851,8 +848,6 @@
 
         print("Adjusting efficiency of power plants...")
 
-<<<<<<< HEAD
-=======
         if not os.path.exists(DATA_DIR / "logs"):
             os.makedirs(DATA_DIR / "logs")
 
@@ -879,7 +874,6 @@
                 f"Log of changes in power plants efficiencies saved in {DATA_DIR}/logs"
             )
 
->>>>>>> 49b06b88
         all_techs = [
             tech
             for tech in self.iam_data.efficiency.variables.values
@@ -1040,11 +1034,8 @@
 
             if tech in self.iam_data.production_volumes.variables:
 
-                __filter_prod = (
-                    contains_any_from_list(
-                        (s.exchange, c.cons_name), self.powerplant_map[tech]
-                    )
-                    & equals((s.exchange, c.type), "production")
+                _filter = self.database[(s.tag, tech)] & equals(
+                    (s.exchange, c.unit), "kilowatt hour"
                 )(self.database)
                 subset = self.database.loc[_filter]
                 __filter_prod = equals((s.exchange, c.type), "production")
