"""
transformation.py contains the base class TransformationBase,
used by other classes (e.g. Transport, Electricity, Steel, Cement, etc.).
It provides basic methods usually used for electricity, cement, steel sector transformation
on the wurst database.
"""

import uuid
from collections import Counter
from itertools import product
from typing import Any, Dict, List, Set, Tuple, Union

import numpy as np
import wurst
from wurst import searching as ws
from wurst import transformations as wt

from .activity_maps import InventorySet, get_gains_to_ecoinvent_emissions
from .data_collection import IAMDataCollection
from .geomap import Geomap
from .utils import get_fuel_properties, relink_technosphere_exchanges


def get_suppliers_of_a_region(
    database: List[dict],
    locations: List[str],
    names: List[str],
    reference_product: str,
    unit: str,
    exclude: List[str] = None,
) -> filter:
    """
    Return a list of datasets, for which the location, name,
    reference product and unit correspondto the region and name
    given, respectively.

    :param database: database to search
    :param locations: list of locations
    :param names: names of datasets
    :param unit: unit of dataset
    :param reference_product: reference product of dataset
    :return: list of wurst datasets
    :param exclude: list of terms to exclude
    """

    filters = [
        ws.either(*[ws.contains("name", supplier) for supplier in names]),
        ws.either(*[ws.equals("location", loc) for loc in locations]),
        ws.contains("reference product", reference_product),
        ws.equals("unit", unit),
    ]

    if exclude:
        filters.append(ws.doesnt_contain_any("name", exclude))

    return ws.get_many(
        database,
        *filters,
    )


def get_shares_from_production_volume(
    ds_list: Union[Dict[str, Any], List[Dict[str, Any]]],
) -> Dict[Tuple[Any, Any, Any, Any], float]:
    """
    Return shares of supply of each dataset in `ds_list` based on respective production volumes
    :param ds_list: list of datasets
    :return: dictionary with (dataset name, dataset location, ref prod, unit) as keys, shares as values. Shares total 1.
    """

    if not isinstance(ds_list, list):
        ds_list = [ds_list]

    dict_act = {}
    total_production_volume = 0

    for act in ds_list:

        production_volume = 0

        if "production volume" in act:
            production_volume = max(float(act["production volume"]), 1e-9)
        else:
            for exc in ws.production(act):
                # even if non-existent, we set a minimum value of 1e-9
                # because if not, we risk dividing by zero!!!
                production_volume = max(float(exc.get("production volume", 1e-9)), 1e-9)

        dict_act[
            (
                act["name"],
                act["location"],
                act["reference product"],
                act["unit"],
            )
        ] = production_volume
        total_production_volume += production_volume

    for dataset in dict_act:
        dict_act[dataset] /= total_production_volume

    return dict_act


def get_tuples_from_database(database: List[dict]) -> List[Tuple[str, str, str]]:
    """
    Return a list of tuples (name, reference product, location)
    for each dataset in database.
    :param database: wurst database
    :return: a list of tuples
    """
    return [
        (dataset["name"], dataset["reference product"], dataset["location"])
        for dataset in database
        if "has_downstream_consumer" not in dataset
    ]


def remove_exchanges(datasets_dict: Dict[str, dict], list_exc: List) -> Dict[str, dict]:
    """
    Returns the same `datasets_dict`, where the list of exchanges in these datasets
    has been filtered out: unwanted exchanges has been removed.

    :param datasets_dict: a dictionary with IAM regions as keys, datasets as value
    :param list_exc: list of names (e.g., ["coal", "lignite"]) which are checked against exchanges' names in the dataset
    :return: returns `datasets_dict` without the exchanges whose names check with `list_exc`
    """
    keep = lambda x: {
        key: value
        for key, value in x.items()
        if not any(ele in x.get("product", []) for ele in list_exc)
    }

    for region in datasets_dict:
        datasets_dict[region]["exchanges"] = [
            keep(exc) for exc in datasets_dict[region]["exchanges"]
        ]

    return datasets_dict


class BaseTransformation:
    """
    Base transformation class.

    :ivar database: wurst database
    :ivar iam_data: IAMDataCollection object_
    :ivar model: IAM model
    :ivar pathway: IAM scenario
    :ivar year: database year
    """

    def __init__(
        self,
        database: List[dict],
        iam_data: IAMDataCollection,
        model: str,
        pathway: str,
        year: int,
        cache: dict = None,
    ) -> None:

        self.database: List[dict] = database
        self.iam_data: IAMDataCollection = iam_data
        self.model: str = model
        self.regions: List[str] = iam_data.regions
        self.geo: Geomap = Geomap(model=model)
        self.scenario: str = pathway
        self.year: int = year
        self.fuels_specs: dict = get_fuel_properties()
        mapping = InventorySet(self.database)
        self.emissions_map: dict = get_gains_to_ecoinvent_emissions()
        self.fuel_map: Dict[str, Set] = mapping.generate_fuel_map()
        self.material_map: Dict[str, Set] = mapping.generate_material_map()
        self.list_datasets: List[Tuple[str, str, str]] = get_tuples_from_database(
            self.database
        )
        self.ecoinvent_to_iam_loc: Dict[str, str] = {
            loc: self.geo.ecoinvent_to_iam_location(loc)
            for loc in self.get_ecoinvent_locs()
        }
        self.cache: dict = cache or {}

    def get_ecoinvent_locs(self) -> List[str]:
        """
        Rerun a list of unique locations in ecoinvent

        :return: list of locations
        :rtype: list
        """

        return list(set([a["location"] for a in self.database]))

    def update_ecoinvent_efficiency_parameter(
        self, dataset: dict, old_ei_eff: float, new_eff: float
    ) -> None:
        """
        Update the old efficiency value in the ecoinvent dataset by the newly calculated one.
        :param dataset: dataset
        :param old_ei_eff: conversion efficiency of the original ecoinvent dataset
        :param new_eff: new conversion efficiency
        :return: nothing. Modifies the `comment` and `parameters` fields of the dataset.
        """
        parameters = dataset["parameters"]
        possibles = ["efficiency", "efficiency_oil_country", "efficiency_electrical"]

        if any(i in dataset for i in possibles):
            for key in possibles:
                if key in parameters:
                    dataset["parameters"][key] = new_eff
        else:
            dataset["parameters"]["efficiency"] = new_eff

        if dataset["location"] in self.regions:
            iam_region = dataset["location"]
        else:
            iam_region = self.ecoinvent_to_iam_loc[dataset["location"]]

        new_txt = (
            f" 'premise' has modified the efficiency of this dataset, from an original "
            f"{int(old_ei_eff * 100)}% to {int(new_eff * 100)}%, according to IAM model {self.model.upper()}, scenario {self.scenario} "
            f"for the region {iam_region}."
        )

        if "comment" in dataset:
            dataset["comment"] += new_txt
        else:
            dataset["comment"] = new_txt

    def calculate_input_energy(
        self, fuel_name: str, fuel_amount: float, fuel_unit: str
    ) -> float:
        """
        Returns the amount of energy entering the conversion process, in MJ
        :param fuel_name: name of the liquid, gaseous or solid fuel
        :param fuel_amount: amount of fuel input
        :param fuel_unit: unit of fuel
        :return: amount of fuel energy, in MJ
        """

        # if fuel input other than MJ
        if fuel_unit in ["kilogram", "cubic meter", "kilowatt hour"]:

            lhv = [
                self.fuels_specs[k]["lhv"]
                for k in self.fuels_specs
                if k in fuel_name.lower()
            ][0]
            return float(lhv) * fuel_amount

        # if already in MJ
        return fuel_amount

    def find_fuel_efficiency(
        self, dataset: dict, fuel_filters: List[str], energy_out: float
    ) -> float:
        """
        This method calculates the efficiency value set initially, in case it is not specified in the parameter
        field of the dataset. In Carma datasets, fuel inputs are expressed in megajoules instead of kilograms.

        :param dataset: a wurst dataset of an electricity-producing technology
        :param fuel_filters: wurst filter to filter fuel input exchanges
        :param energy_out: the amount of energy expect as output, in MJ
        :return: the efficiency value set initially
        """

        not_allowed = ["thermal"]
        key = []
        if "parameters" in dataset:
            key = list(
                key
                for key in dataset["parameters"]
                if "efficiency" in key and not any(item in key for item in not_allowed)
            )

        if len(key) > 0:
            if "parameters" in dataset:
                dataset["parameters"]["efficiency"] = dataset["parameters"][key[0]]
            else:
                dataset["parameters"] = {"efficiency": dataset["parameters"][key[0]]}

            return dataset["parameters"][key[0]]

        energy_input = np.sum(
            np.sum(
                np.asarray(
                    [
                        self.calculate_input_energy(
                            exc["name"], exc["amount"], exc["unit"]
                        )
                        for exc in dataset["exchanges"]
                        if exc["name"] in fuel_filters and exc["type"] == "technosphere"
                    ]
                )
            )
        )

        if energy_input != 0 and float(energy_out) != 0:
            current_efficiency = float(energy_out) / energy_input
        else:
            current_efficiency = np.nan

        if current_efficiency in (np.nan, np.inf):
            current_efficiency = 1

        if "parameters" in dataset:
            dataset["parameters"]["efficiency"] = current_efficiency
        else:
            dataset["parameters"] = {"efficiency": current_efficiency}

        return current_efficiency

    def get_iam_mapping(
        self, activity_map: dict, fuels_map: dict, technologies: list
    ) -> Dict[str, Any]:
        """
        Define filter functions that decide which wurst datasets to modify.
        :param activity_map: a dictionary that contains 'technologies' as keys and activity names as values.
        :param fuels_map: a dictionary that contains 'technologies' as keys and fuel names as values.
        :param technologies: a list of IAM technologies.
        :return: dictionary that contains filters and functions
        :rtype: dict
        """

        return {
            tech: {
                "IAM_eff_func": self.find_iam_efficiency_change,
                "current_eff_func": self.find_fuel_efficiency,
                "technology filters": activity_map[tech],
                "fuel filters": fuels_map[tech],
            }
            for tech in technologies
        }

    def region_to_proxy_dataset_mapping(
        self, name: str, ref_prod: str, regions: List[str] = None
    ) -> Dict[str, str]:

        d_map = {
            self.ecoinvent_to_iam_loc[d["location"]]: d["location"]
            for d in ws.get_many(
                self.database,
                ws.equals("name", name),
                ws.contains("reference product", ref_prod),
            )
            if d["location"] not in self.regions
        }

        if not regions:
            regions = self.regions

        if "RoW" in d_map.values():
            fallback_loc = "RoW"
        else:
            if "GLO" in d_map.values():
                fallback_loc = "GLO"
            else:
                fallback_loc = list(d_map.values())[0]

        return {region: d_map.get(region, fallback_loc) for region in regions}

    def fetch_proxies(
        self, name, ref_prod, production_variable=None, relink=True, regions=None
    ) -> Dict[str, dict]:
        """
        Fetch dataset proxies, given a dataset `name` and `reference product`.
        Store a copy for each IAM region.
        If a fitting ecoinvent location cannot be found for a given IAM region,
        fetch a dataset with a "RoW" location.
        Delete original datasets from the database.

        :param name: name of the datasets to find
        :param ref_prod: reference product of the datasets to find
        :param production_variable: name of variable in IAM data that refers to production volume
        :param relink: if `relink`, exchanges from the datasets will be relinked to
        the most geographically-appropriate providers from the database. This is computer-intensive.
        :param regions: regions to create proxy datasets for. if None, all regions are considered.
        :return: dictionary with IAM regions as keys, proxy datasets as values.
        """

        d_iam_to_eco = self.region_to_proxy_dataset_mapping(
            name=name, ref_prod=ref_prod, regions=regions
        )

        d_act = {}

        ds_name, ds_ref_prod = [None, None]

        for region in d_iam_to_eco:

            dataset = ws.get_one(
                self.database,
                ws.equals("name", name),
                ws.contains("reference product", ref_prod),
                ws.equals("location", d_iam_to_eco[region]),
            )

            if (name, ref_prod, region) not in self.list_datasets:
                d_act[region] = wt.copy_to_new_location(dataset, region)
                d_act[region]["code"] = str(uuid.uuid4().hex)

                for exc in ws.production(d_act[region]):
                    if "input" in exc:
                        exc.pop("input")

                if "input" in d_act[region]:
                    d_act[region].pop("input")

                if production_variable:

                    # Add `production volume` field
                    if isinstance(production_variable, str):
                        production_variable = [production_variable]

                    if all(
                        i in self.iam_data.production_volumes.variables
                        for i in production_variable
                    ):
                        prod_vol = (
                            self.iam_data.production_volumes.sel(
                                region=region, variables=production_variable
                            )
                            .interp(year=self.year)
                            .sum(dim="variables")
                            .values.item(0)
                        )

                    else:
                        prod_vol = 1
                else:
                    prod_vol = 1

                for prod in ws.production(d_act[region]):
                    prod["location"] = region
                    prod["production volume"] = prod_vol

                if relink:
                    self.cache, d_act[region] = relink_technosphere_exchanges(
                        d_act[region], self.database, self.model, cache=self.cache
                    )

                ds_name = d_act[region]["name"]
                ds_ref_prod = d_act[region]["reference product"]

        # Remove original datasets from `self.list_datasets`
        if ds_name:
            self.list_datasets = [
                dataset
                for dataset in self.list_datasets
                if (dataset[0], dataset[1]) != (ds_name, ds_ref_prod)
            ]

        # Add new regional datasets to `self.list_datasets`
        self.list_datasets.extend(
            [
                (dataset["name"], dataset["reference product"], dataset["location"])
                for dataset in d_act.values()
            ]
        )

        # empty original datasets
        # and make them link to new regional datasets
        self.empty_original_datasets(
            name=ds_name,
            ref_prod=ds_ref_prod,
            loc_map=d_iam_to_eco,
            production_variable=production_variable,
        )

        return d_act

    def empty_original_datasets(
        self, name: str, ref_prod: str, loc_map: dict, production_variable: str
    ) -> None:
        """
        Empty original ecoinvent dataset and introduce an input to the regional IAM
        dataset that geographically comprises it.
        :param name: dataset name
        :param ref_prod: dataset reference product
        :param loc_map: ecoinvent location to IAM location mapping for this activity
        :param production_variable: IAM production variable
        :return: Does not return anything. Just empties the original dataset.
        """

        existing_datasets = ws.get_many(
            self.database,
            ws.equals("name", name),
            ws.contains("reference product", ref_prod),
            ws.doesnt_contain_any("location", self.regions),
        )

        for existing_ds in existing_datasets:

            iam_locs = [self.ecoinvent_to_iam_loc[existing_ds["location"]]]

            if iam_locs == ["World"] or existing_ds["location"] == "RoW":
                iam_locs = [r for r in self.regions if r != "World"]

            # add tag
            existing_ds["has_downstream_consumer"] = False
            existing_ds["exchanges"] = [
                e for e in existing_ds["exchanges"] if e["type"] == "production"
            ]

<<<<<<< HEAD
            # for cases where external scenarios are used
            if "adjust efficiency" in existing_ds:
                del existing_ds["adjust efficiency"]

            if len(existing_ds["exchanges"]) == 0:
                print(
                    f"ISSUE: no exchanges found in {existing_ds['name']} in {existing_ds['location']}"
                )

=======
            if len(existing_ds["exchanges"]) == 0:
                print(
                    f"ISSUE: no exchanges found in {existing_ds['name']} in {existing_ds['location']}"
                )

>>>>>>> fd0314e8
            if len(iam_locs) > 1:

                if production_variable:
                    # Add `production volume` field
                    if isinstance(production_variable, str):
                        production_variable = [production_variable]

                    if all(
                        i in self.iam_data.production_volumes.variables
                        for i in production_variable
                    ):
                        total_prod_vol = np.clip(
                            self.iam_data.production_volumes.sel(
                                region=iam_locs, variables=production_variable
                            )
                            .interp(year=self.year)
                            .sum(dim=["variables", "region"])
                            .values.item(0),
                            1,
                            None,
                        )

                    else:
                        total_prod_vol = 1
                else:
                    total_prod_vol = 1

                for iam_loc in iam_locs:

                    if production_variable and all(
                        i in self.iam_data.production_volumes.variables.values.tolist()
                        for i in production_variable
                    ):
                        region_prod = (
                            self.iam_data.production_volumes.sel(
                                region=iam_loc, variables=production_variable
                            )
                            .interp(year=self.year)
                            .sum(dim="variables")
                            .values.item(0)
                        )
                        share = region_prod / total_prod_vol

                    else:
                        share = 1 / len(iam_locs)

                    existing_ds["exchanges"].append(
                        {
                            "name": existing_ds["name"],
                            "product": existing_ds["reference product"],
                            "amount": share,
                            "unit": existing_ds["unit"],
                            "uncertainty type": 0,
                            "location": iam_loc,
                            "type": "technosphere",
                        }
                    )

            else:

                existing_ds["exchanges"].append(
                    {
                        "name": existing_ds["name"],
                        "product": existing_ds["reference product"],
                        "amount": 1.0,
                        "unit": existing_ds["unit"],
                        "uncertainty type": 0,
                        "location": iam_locs[0],
                        "type": "technosphere",
                    }
                )

    def relink_datasets(
        self, excludes_datasets: List[str] = None, alt_names: List[str] = None
    ) -> dict:
        """
        For a given exchange name, product and unit, change its location to an IAM location,
        to effectively link to the newly built market(s)/activity(ies).

        :param excludes_datasets: list of datasets to exclude from relinking
        :param alt_names: list of alternative names to use for relinking
        """

        if alt_names is None:
            alt_names = []
        if excludes_datasets is None:
            excludes_datasets = []

        new_name, new_prod, new_unit, new_loc = None, None, None, None

        # loop through the database
        # ignore datasets which name contains `name`
        for act in ws.get_many(
            self.database,
            ws.doesnt_contain_any("name", excludes_datasets),
        ):
            # and find exchanges of datasets to relink
            excs_to_relink = [
                exc
                for exc in act["exchanges"]
                if exc["type"] == "technosphere"
                and (exc["name"], exc["product"], exc["location"])
                not in self.list_datasets
            ]

            unique_excs_to_relink = set(
                (exc["name"], exc["product"], exc["location"], exc["unit"])
                for exc in excs_to_relink
            )

            list_new_exc = []

            for exc in unique_excs_to_relink:

                try:
                    new_name, new_prod, new_loc, new_unit = self.cache[act["location"]][
                        exc
                    ]

                except ValueError:
                    print(f"Issue with {self.cache[act['location']][exc]}.")
                    continue

                except KeyError:

                    names_to_look_for = [exc[0], *alt_names]
                    alternative_locations = (
                        [act["location"]]
                        if act["location"] in self.regions
                        else [self.ecoinvent_to_iam_loc[act["location"]]]
                    )

                    is_found = False

                    for name_to_look_for, alt_loc in product(
                        names_to_look_for, alternative_locations
                    ):

                        if (name_to_look_for, exc[1], alt_loc) in self.list_datasets:
                            new_name, new_prod, new_loc, new_unit = (
                                name_to_look_for,
                                exc[1],
                                alt_loc,
                                exc[-1],
                            )

                            is_found = True

                            if act["location"] in self.cache:
                                self.cache[act["location"]][exc] = (
                                    name_to_look_for,
                                    exc[1],
                                    alt_loc,
                                    exc[-1],
                                )
                            else:
                                self.cache[act["location"]] = {
                                    exc: (name_to_look_for, exc[1], alt_loc, exc[-1])
                                }
                            break

                    if not is_found:

                        if (exc[0], exc[2]) == (act["name"], act["location"]):
                            new_name, new_prod, new_loc, new_unit = (
                                act["name"],
                                act["reference product"],
                                act["location"],
                                act["unit"],
                            )
                        else:
                            continue

                # summing up the amounts provided by the unwanted exchanges
                # and remove these unwanted exchanges from the dataset
                amount = sum(
                    e["amount"]
                    for e in excs_to_relink
                    if (e["name"], e["product"], e["location"], e["unit"]) == exc
                )

                if amount > 0:
                    exists = False
                    for e in list_new_exc:
                        if (e["name"], e["product"], e["unit"], e["location"]) == (
                            new_name,
                            new_prod,
                            new_unit,
                            new_loc,
                        ):
                            e["amount"] += amount
                            exists = True

                    if not exists:
                        list_new_exc.append(
                            {
                                "name": new_name,
                                "product": new_prod,
                                "amount": amount,
                                "type": "technosphere",
                                "unit": new_unit,
                                "location": new_loc,
                            }
                        )

            act["exchanges"] = [
                e
                for e in act["exchanges"]
                if (e["name"], e.get("product"), e.get("location"), e["unit"])
                not in [
                    (iex[0], iex[1], iex[2], iex[3]) for iex in unique_excs_to_relink
                ]
            ]
            act["exchanges"].extend(list_new_exc)

    def get_carbon_capture_rate(self, loc: str, sector: str) -> float:
        """
        Returns the carbon capture rate (between 0 and 1) as indicated by the IAM
        It is calculated as CO2 captured / (CO2 captured + CO2 emitted)

        :param loc: location of the dataset
        :param sector: name of the sector to look capture rate for
        :return: rate of carbon capture
        """

        if sector in self.iam_data.carbon_capture_rate.variables.values:
            rate = (
                self.iam_data.carbon_capture_rate.sel(
                    variables=sector,
                    region=loc,
                )
                .interp(year=self.year)
                .values
            )
        else:
            rate = 0

        return rate

    def create_ccs_dataset(
        self,
        loc: str,
        bio_co2_stored: float,
        bio_co2_leaked: float,
    ) -> None:
        """
        Create a CCS dataset, reflecting the share of fossil vs. biogenic CO2.

        Source for CO2 capture and compression:
        https://www.sciencedirect.com/science/article/pii/S1750583613001230?via%3Dihub#fn0040

        :param loc: location of the dataset to create
        :param bio_co2_stored: share of biogenic CO2 over biogenic + fossil CO2
        :param bio_co2_leaked: share of biogenic CO2 leaked back into the atmosphere
        :return: Does not return anything, but adds the dataset to the database.
        """

        # select the dataset
        # it is initially made for a cement plant, but it should be possible to
        # use it for any plant with a similar flue gas composition (CO2 concentration
        # and composition of the flue gas).
        dataset = ws.get_one(
            self.database,
            ws.equals(
                "name",
                "CO2 capture, at cement production plant, "
                "with underground storage, post, 200 km",
            ),
            ws.equals("location", "RER"),
        )

        # duplicate the dataset
        ccs = wt.copy_to_new_location(dataset, loc)
        ccs["code"] = str(uuid.uuid4().hex)

        # relink the providers inside the dataset given the new location
        self.cache, ccs = relink_technosphere_exchanges(
            ccs, self.database, self.model, cache=self.cache
        )

        if "input" in ccs:
            ccs.pop("input")

        # we first fix the biogenic CO2 permanent storage
        # this corresponds to the share of biogenic CO2
        # in the fossil + biogenic CO2 emissions of the plant
        if bio_co2_stored > 0:
            for exc in ws.biosphere(
                ccs,
                ws.equals("name", "Carbon dioxide, in air"),
            ):
                exc["amount"] = bio_co2_stored

        if bio_co2_leaked > 0:

            # then the biogenic CO2 leaked during the capture process
            for exc in ws.biosphere(
                ccs,
                ws.equals("name", "Carbon dioxide, non-fossil"),
            ):
                exc["amount"] = bio_co2_leaked

        # the rest of CO2 leaked is fossil
        for exc in ws.biosphere(ccs, ws.equals("name", "Carbon dioxide, fossil")):
            exc["amount"] = 0.11 - bio_co2_leaked

        # we adjust the heat needs by subtraction 3.66 MJ with what
        # the plant is expected to produce as excess heat

        # Heat, as steam: 3.66 MJ/kg CO2 captured in 2020,
        # decreasing to 2.6 GJ/t by 2050, by looking at
        # the best-performing state-of-the-art technologies today
        # https://www.globalccsinstitute.com/wp-content/uploads/2022/05/State-of-the-Art-CCS-Technologies-2022.pdf
        # minus excess heat generated on site
        # the contribution of excess heat is assumed to be
        # 15% of the overall heat input with today's heat requirement
        # (see IEA 2018 cement roadmap report)

        heat_input = np.clip(np.interp(self.year, [2020, 2050], [3.66, 2.6]), 2.6, 3.66)
        excess_heat_generation = 3.66 * 0.15
        fossil_heat_input = heat_input - excess_heat_generation

        for exc in ws.technosphere(ccs, ws.contains("name", "steam production")):
            exc["amount"] = fossil_heat_input

        # then, we need to find local suppliers of electricity, water, steam, etc.
        self.cache, ccs = relink_technosphere_exchanges(
            ccs, self.database, self.model, cache=self.cache
        )

        # Add created dataset to `self.list_datasets`
        self.list_datasets.append(
            (ccs["name"], ccs["reference product"], ccs["location"])
        )

        # finally, we add this new dataset to the database
        self.database.append(ccs)

    def find_gains_emissions_change(
        self, pollutant: str, location: str, sector: str
    ) -> float:
        """
        Return the relative change in emissions compared to 2020
        for a given pollutant, location and sector.
        :param pollutant: name of pollutant
        :param sector: name of technology/sector
        :param location: location of emitting dataset
        :return: a scaling factor
        """

        scaling_factor = self.iam_data.emissions.loc[
            dict(
                region=location,
                pollutant=pollutant,
                sector=sector,
            )
        ].values.item(0)

        return scaling_factor

    def find_iam_efficiency_change(
        self,
        variable: Union[str, list],
        location: str,
    ) -> float:
        """
        Return the relative change in efficiency for `variable` in `location`
        relative to 2020.
        :param variable: IAM variable name
        :param location: IAM region
        :return: relative efficiency change (e.g., 1.05)
        """

        scaling_factor = (
            self.iam_data.efficiency.sel(region=location, variables=variable)
            .interp(year=self.year)
            .values.item(0)
        )

        if scaling_factor in (np.nan, np.inf):
            scaling_factor = 1

        return scaling_factor

    def update_pollutant_emissions(self, dataset: dict, sector: str) -> dict:
        """
        Update pollutant emissions based on GAINS data.
        We apply a correction factor equal to the relative change in emissions compared
        to 2020

        :param dataset: dataset to adjust non-CO2 emission for
        :param sector: GAINS industrial sector to look up
        :return: Does not return anything. Modified in place.
        """

        # Update biosphere exchanges according to GAINS emission values
        for exc in ws.biosphere(
            dataset, ws.either(*[ws.contains("name", x) for x in self.emissions_map])
        ):

            pollutant = self.emissions_map[exc["name"]]

            scaling_factor = 1 / self.find_gains_emissions_change(
                pollutant=pollutant,
                location=self.geo.iam_to_gains_region(
                    self.geo.ecoinvent_to_iam_location(dataset["location"])
                ),
                sector=sector,
            )

            if exc["amount"] != 0:
                wurst.rescale_exchange(exc, scaling_factor, remove_uncertainty=True)

            exc["comment"] = (
                f"This exchange has been modified by a factor {scaling_factor} based on "
                f"GAINS projections for the {sector} sector by `premise`."
            )

        return dataset<|MERGE_RESOLUTION|>--- conflicted
+++ resolved
@@ -502,7 +502,6 @@
                 e for e in existing_ds["exchanges"] if e["type"] == "production"
             ]
 
-<<<<<<< HEAD
             # for cases where external scenarios are used
             if "adjust efficiency" in existing_ds:
                 del existing_ds["adjust efficiency"]
@@ -512,13 +511,6 @@
                     f"ISSUE: no exchanges found in {existing_ds['name']} in {existing_ds['location']}"
                 )
 
-=======
-            if len(existing_ds["exchanges"]) == 0:
-                print(
-                    f"ISSUE: no exchanges found in {existing_ds['name']} in {existing_ds['location']}"
-                )
-
->>>>>>> fd0314e8
             if len(iam_locs) > 1:
 
                 if production_variable:
